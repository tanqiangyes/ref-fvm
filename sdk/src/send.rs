use crate::sys;
// no_std
use crate::error::{IntoSyscallResult, SyscallResult};
use fvm_shared::encoding::{from_slice, to_vec};
use fvm_shared::message::Message;
use fvm_shared::receipt::Receipt;

<<<<<<< HEAD
/// Sends an "internal" message
pub fn send(msg: Message) -> Receipt {
=======
/// Sends a message to another actor.
/// TODO https://github.com/filecoin-project/fvm/issues/178
pub fn send(msg: Message) -> SyscallResult<Receipt> {
>>>>>>> 0702a459
    let bytes = to_vec(&msg).expect("failed to serialize message");
    unsafe {
        // Send the message.
        let id = sys::send::send(bytes.as_ptr(), bytes.len() as u32).into_syscall_result()?;
        // Allocate a buffer to read the result.
        let (_, length) = sys::ipld::stat(id).into_syscall_result()?;
        let mut bytes = Vec::with_capacity(length as usize);
        // Now read the result.
        let read = sys::ipld::read(id, 0, bytes.as_mut_ptr(), length).into_syscall_result()?;
        assert_eq!(read, length);
        // Deserialize the receipt.
        let ret = from_slice::<Receipt>(bytes.as_slice()).expect("invalid receipt returned");
        Ok(ret)
    }
}<|MERGE_RESOLUTION|>--- conflicted
+++ resolved
@@ -5,14 +5,9 @@
 use fvm_shared::message::Message;
 use fvm_shared::receipt::Receipt;
 
-<<<<<<< HEAD
-/// Sends an "internal" message
-pub fn send(msg: Message) -> Receipt {
-=======
 /// Sends a message to another actor.
 /// TODO https://github.com/filecoin-project/fvm/issues/178
 pub fn send(msg: Message) -> SyscallResult<Receipt> {
->>>>>>> 0702a459
     let bytes = to_vec(&msg).expect("failed to serialize message");
     unsafe {
         // Send the message.
