[package]
name = "fvm_shared"
version = "0.1.0"
edition = "2021"

[dependencies]
serde = { version = "1.0", features = ["derive"] }
serde_bytes = { package = "cs_serde_bytes", version = "0.12" }
# TODO remove fork in future (allowing non utf8 strings to be cbor deserialized)
serde_cbor = { package = "cs_serde_cbor", version = "0.12", features = ["tags"]}
serde_tuple = "0.5"
serde_repr = "0.1"
chrono = "0.4.9"
blake2b_simd = "0.5.9"
thiserror = "1.0"
num-traits = "0.2"
num-derive = "0.3"
num-bigint = "0.3"
num-integer = "0.1"
data-encoding = "2.3.2"
data-encoding-macro = "0.1.12"
once_cell = "1.7.2"
lazy_static = "1.4.0"
log = "0.4.8"
cid = { version = "0.7", features = ["serde-codec"] }
<<<<<<< HEAD
=======
libsecp256k1 = "0.6"
bls-signatures = { version = "0.9", default-features = false }
## TODO maybe shared shouldn't be depending on filecoin proofs.
filecoin-proofs-api = { version = "9", features = ["blst"], default_features = false, optional = true }
unsigned-varint = "0.7.1"
>>>>>>> c3d9f9cb

[dev-dependencies]
rand = "0.7.3"
rand_chacha = "0.2.2"
serde_json = "1.0.56"

[features]
<<<<<<< HEAD
json = ["base64"]

=======
default = ["blst", "proofs", "filecoin-proofs-api"]
proofs = []
blst = ["bls-signatures/blst"]
pairing = ["bls-signatures/pairing"]
>>>>>>> c3d9f9cb
<|MERGE_RESOLUTION|>--- conflicted
+++ resolved
@@ -23,14 +23,6 @@
 lazy_static = "1.4.0"
 log = "0.4.8"
 cid = { version = "0.7", features = ["serde-codec"] }
-<<<<<<< HEAD
-=======
-libsecp256k1 = "0.6"
-bls-signatures = { version = "0.9", default-features = false }
-## TODO maybe shared shouldn't be depending on filecoin proofs.
-filecoin-proofs-api = { version = "9", features = ["blst"], default_features = false, optional = true }
-unsigned-varint = "0.7.1"
->>>>>>> c3d9f9cb
 
 [dev-dependencies]
 rand = "0.7.3"
@@ -38,12 +30,9 @@
 serde_json = "1.0.56"
 
 [features]
-<<<<<<< HEAD
 json = ["base64"]
-
-=======
 default = ["blst", "proofs", "filecoin-proofs-api"]
 proofs = []
 blst = ["bls-signatures/blst"]
 pairing = ["bls-signatures/pairing"]
->>>>>>> c3d9f9cb
+
