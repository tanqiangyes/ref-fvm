--- conflicted
+++ resolved
@@ -32,13 +32,10 @@
 
 # FIXME: The FVM really shouldn't depend on this, but needs to for now.
 actor = { package = "forest_actor", path = "../actor" }
-<<<<<<< HEAD
 
 [features]
 default = ["blst", "proofs", "filecoin-proofs-api"]
 proofs = []
 blst = ["bls-signatures/blst"]
 pairing = ["bls-signatures/pairing"]
-=======
-derive_more = "0.99.17"
->>>>>>> c3d9f9cb
+derive_more = "0.99.17"