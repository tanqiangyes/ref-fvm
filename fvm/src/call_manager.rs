--- conflicted
+++ resolved
@@ -15,12 +15,7 @@
     externs::Externs,
     gas::{GasCharge, GasTracker},
     kernel::{BlockOps, ClassifyResult, Result, SyscallError},
-<<<<<<< HEAD
     machine::{CallError, Machine},
-    receipt::Receipt,
-=======
-    machine::Machine,
->>>>>>> de6f6670
     syscall_error,
     syscalls::{bind_syscalls, error::unwrap_trap},
     DefaultKernel,
