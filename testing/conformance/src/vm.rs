--- conflicted
+++ resolved
@@ -105,7 +105,6 @@
             },
         }
     }
-<<<<<<< HEAD
 
     pub fn import_actors(blockstore: &MemoryBlockstore) -> BTreeMap<NetworkVersion, Cid> {
         let bundles = [(NetworkVersion::V14, actors_v6::BUNDLE_CAR)];
@@ -118,20 +117,6 @@
             })
             .collect()
     }
-
-    pub fn load_builtin_actors_modules(&self) -> Result<Vec<Module>> {
-        Ok(self
-            .machine
-            .builtin_actors()
-            .keys()
-            .map(|code| {
-                self.load_module(code)
-                    .expect("failed to load code for builtin actor")
-            })
-            .collect())
-    }
-=======
->>>>>>> 6a96ce55
 }
 
 impl<M> Machine for TestMachine<M>
